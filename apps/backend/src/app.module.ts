import { Module, OnModuleInit } from '@nestjs/common';
import { AppController } from './app.controller';
import { AppService } from './app.service';
import { MarketModule } from './market/market.module';
import { StocksModule } from './stocks/stocks.module';
import { ChatModule } from './chat/chat.module';
<<<<<<< HEAD
import { CacheModule } from './cache/cache.module';
import { MarketDataScheduler } from './market/market-data.scheduler';
import { CacheService } from './cache/cache.service';

@Module({
  imports: [CacheModule, MarketModule, StocksModule, ChatModule],
=======
import { NewsModule } from './news/news.module';

@Module({
  imports: [MarketModule, StocksModule, ChatModule, NewsModule],
>>>>>>> ba4bc9fa
  controllers: [AppController],
  providers: [AppService],
})
export class AppModule implements OnModuleInit {
  constructor(
    private marketDataScheduler: MarketDataScheduler,
    private cacheService: CacheService,
  ) {}

  onModuleInit() {
    // Start the market data scheduler
    this.marketDataScheduler.startScheduler();
    
    // Start the cache cleanup timer
    this.cacheService.startCleanupTimer();
  }
}<|MERGE_RESOLUTION|>--- conflicted
+++ resolved
@@ -1,36 +1,14 @@
-import { Module, OnModuleInit } from '@nestjs/common';
+import { Module } from '@nestjs/common';
 import { AppController } from './app.controller';
 import { AppService } from './app.service';
 import { MarketModule } from './market/market.module';
 import { StocksModule } from './stocks/stocks.module';
 import { ChatModule } from './chat/chat.module';
-<<<<<<< HEAD
-import { CacheModule } from './cache/cache.module';
-import { MarketDataScheduler } from './market/market-data.scheduler';
-import { CacheService } from './cache/cache.service';
-
-@Module({
-  imports: [CacheModule, MarketModule, StocksModule, ChatModule],
-=======
 import { NewsModule } from './news/news.module';
 
 @Module({
   imports: [MarketModule, StocksModule, ChatModule, NewsModule],
->>>>>>> ba4bc9fa
   controllers: [AppController],
   providers: [AppService],
 })
-export class AppModule implements OnModuleInit {
-  constructor(
-    private marketDataScheduler: MarketDataScheduler,
-    private cacheService: CacheService,
-  ) {}
-
-  onModuleInit() {
-    // Start the market data scheduler
-    this.marketDataScheduler.startScheduler();
-    
-    // Start the cache cleanup timer
-    this.cacheService.startCleanupTimer();
-  }
-}+export class AppModule {}