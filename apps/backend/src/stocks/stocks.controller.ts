--- conflicted
+++ resolved
@@ -12,14 +12,7 @@
   }
 
   @Get(':symbol')
-<<<<<<< HEAD
   async getStock(@Param('symbol') symbol: StockSymbol): Promise<StockCardData | null> {
     return await this.stocksService.getStock(symbol);
-=======
-  async getStock(
-    @Param('symbol') symbol: StockSymbol,
-  ): Promise<StockCardData | null> {
-    return this.stocksService.getStock(symbol);
->>>>>>> ba4bc9fa
   }
 }